--- conflicted
+++ resolved
@@ -293,13 +293,10 @@
         const parsedURL = parseURL()
         return {
             ...parsedURL,
-<<<<<<< HEAD
-            rev:
-                parsedURL.pageType === 'blob' || parsedURL.pageType === 'tree' ? resolveFileInfo().blob.rev : undefined,
-=======
             revision:
-                parsedURL.pageType === 'blob' || parsedURL.pageType === 'tree' ? resolveFileInfo().revision : undefined,
->>>>>>> 1f20637d
+                parsedURL.pageType === 'blob' || parsedURL.pageType === 'tree'
+                    ? resolveFileInfo().blob.revision
+                    : undefined,
             privateRepository: window.location.hostname !== 'github.com' || repoHeaderHasPrivateMarker,
         }
     },
