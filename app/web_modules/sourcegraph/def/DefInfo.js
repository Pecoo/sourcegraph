// @flow weak

import React from "react";
import Helmet from "react-helmet";
import {Link} from "react-router";
import "sourcegraph/blob/BlobBackend";
import "whatwg-fetch";

import CSSModules from "react-css-modules";
import styles from "./styles/DefInfo.css";
import base from "sourcegraph/components/styles/_base.css";

import Container from "sourcegraph/Container";
import Dispatcher from "sourcegraph/Dispatcher";
import DefStore from "sourcegraph/def/DefStore";
import DefContainer from "sourcegraph/def/DefContainer";
import RepoRefsContainer from "sourcegraph/def/RepoRefsContainer";
import ExamplesContainer from "sourcegraph/def/ExamplesContainer";
import * as DefActions from "sourcegraph/def/DefActions";
<<<<<<< HEAD
import {urlToDef} from "sourcegraph/def/routes";
import {qualifiedNameAndType, defTitle, defTitleOK} from "sourcegraph/def/Formatter";
=======
import {urlToDef, urlToDefInfo} from "sourcegraph/def/routes";
import CSSModules from "react-css-modules";
import styles from "./styles/DefInfo.css";
import base from "sourcegraph/components/styles/_base.css";
import colors from "sourcegraph/components/styles/_colors.css";
import {qualifiedNameAndType} from "sourcegraph/def/Formatter";
import Header from "sourcegraph/components/Header";
>>>>>>> e456ef02
import httpStatusCode from "sourcegraph/util/httpStatusCode";
import stripDomain from "sourcegraph/util/stripDomain";
import breadcrumb from "sourcegraph/util/breadcrumb";
import {trimRepo} from "sourcegraph/repo";
<<<<<<< HEAD
import {urlToRepo} from "sourcegraph/repo/routes";
import {LanguageIcon} from "sourcegraph/components/Icons";
import {Dropdown, Header, Heading, FlexContainer} from "sourcegraph/components";
=======
import {defTitle, defTitleOK} from "sourcegraph/def/Formatter";
import "whatwg-fetch";
import {GlobeIcon, LanguageIcon} from "sourcegraph/components/Icons";
import {Dropdown, TabItem, Panel} from "sourcegraph/components";
import stripDomain from "sourcegraph/util/stripDomain";
import breadcrumb from "sourcegraph/util/breadcrumb";
>>>>>>> e456ef02


// Number of characters of the Docstring to show before showing the "collapse" options.
const DESCRIPTION_CHAR_CUTOFF = 305;
//
class DefInfo extends Container {
	static contextTypes = {
		router: React.PropTypes.object.isRequired,
		features: React.PropTypes.object.isRequired,
		eventLogger: React.PropTypes.object.isRequired,
	};

	static propTypes = {
		repo: React.PropTypes.string,
		repoObj: React.PropTypes.object,
		def: React.PropTypes.string.isRequired,
		commitID: React.PropTypes.string,
		rev: React.PropTypes.string,
	};

	constructor(props) {
		super(props);
		this.state = {
			currentLang: localStorage.getItem("defInfoCurrentLang"),
			translations: {},
			defDescrHidden: null,
		};
		this._onTranslateDefInfo = this._onTranslateDefInfo.bind(this);
		this.splitHTMLDescr = this.splitHTMLDescr.bind(this);
		this.splitPlainDescr = this.splitPlainDescr.bind(this);
		this._onViewMore = this._onViewMore.bind(this);
		this._onViewLess = this._onViewLess.bind(this);
	}

	stores() {
		return [DefStore];
	}

	componentDidMount() {
		if (super.componentDidMount) super.componentDidMount();
		// Fix a bug where navigating from a blob page here does not cause the
		// browser to scroll to the top of this page.
		if (typeof window !== "undefined") window.scrollTo(0, 0);
	}

	shouldHideDescr(defObj, cutOff: number) {
		if (defObj.DocHTML) {
			let parser = new DOMParser();
			let doc = parser.parseFromString(defObj.DocHTML.__html, "text/html");
			return doc.documentElement.textContent.length >= cutOff;
		} else if (defObj.Docs) {
			return defObj.Docs[0].Data.length >= cutOff;
		}
		return false;
	}

	splitHTMLDescr(html, cutOff) {
		let parser = new DOMParser();
		let doc = parser.parseFromString(html, "text/html");

		// lp recreates the HTML tree by doing a DFS traversal, keeping
		// track of the consumed characters along the way
		// lp breaks early if the # of consumed characters exceeds our cutoff
		function lp(node, oldLength) {
			let childrenCopy = [];
			while (node.firstChild) {
				let clone = node.firstChild.cloneNode(true);
				childrenCopy.push(clone);
				node.removeChild(node.firstChild);
			}

			let newLength = node.textContent.length + oldLength;
			if (newLength >= cutOff) {
				node.textContent = `${node.textContent.slice(0, cutOff - node.textContent.length - 1)}...`;
				return [node, cutOff];
			}

			let latestLength = newLength;
			for (let child of childrenCopy) {
				let [newChild, newCount] = lp(child, latestLength);
				node.appendChild(newChild);
				latestLength = newCount;
				if (latestLength >= cutOff) {
					break;
				}
			}
			return [node, latestLength];
		}
		let newDoc = lp(doc.documentElement, 0)[0];
		return newDoc.getElementsByTagName("body")[0].innerHTML;
	}

	splitPlainDescr(txt, cutOff) {
		return txt.slice(0, Math.min(txt.length, cutOff));
	}

	_onViewMore() {
		this.setState({defDescrHidden: false});
	}

	_onViewLess() {
		this.setState({defDescrHidden: true});
	}

	reconcileState(state, props) {
		state.repo = props.repo || null;
		state.rev = props.rev || null;
		state.def = props.def || null;
		state.defObj = props.defObj || null;
		state.defCommitID = props.defObj ? props.defObj.CommitID : null;
		state.authors = state.defObj ? DefStore.authors.get(state.repo, state.defObj.CommitID, state.def) : null;
		if (state.defObj && state.defDescrHidden === null) {
			state.defDescrHidden = this.shouldHideDescr(state.defObj, DESCRIPTION_CHAR_CUTOFF);
		}
	}

	onStateTransition(prevState, nextState) {
		if (prevState.defCommitID !== nextState.defCommitID && nextState.defCommitID) {
			if (this.context.features.Authors) {
				Dispatcher.Backends.dispatch(new DefActions.WantDefAuthors(nextState.repo, nextState.defCommitID, nextState.def));
			}
		}
	}

	_onTranslateDefInfo(val) {
		let def = this.state.defObj;
		let apiKey = "AIzaSyCKati7PcEa2fqyuoDDwd1ujXiBVOddwf4";
		let targetLang = val;

		if (this.state.translations[targetLang]) {
			// Toggle when target language is same as the current one,
			// otherwise change the current language and force to show the result.
			if (this.state.currentLang === targetLang) {
				this.setState({showTranslatedString: !this.state.showTranslatedString});
			} else {
				this.setState({
					currentLang: targetLang,
					translatedString: this.state.translations[targetLang],
					showTranslatedString: true,
				});
			}

		} else {
			// Fetch translation result when does not exist with given target language
			fetch(`https://www.googleapis.com/language/translate/v2?key=${apiKey}&target=${targetLang}&q=${encodeURIComponent(def.DocHTML.__html)}`)
				.then((response) => response.json())
				.then((json) => {
					let translation = json.data.translations[0].translatedText;
					this.setState({
						currentLang: targetLang,
						translations: {...this.state.translations, [targetLang]: translation},
						showTranslatedString: true,
					});
				});
		}

		localStorage.setItem("defInfoCurrentLang", targetLang);
	}

	renderDefBreadcrumb(def) {
		return breadcrumb(
			stripDomain(def.Repo.concat("/", def.File)),
			(j) => "/",
			(_, component, j, isLast) => component
		);
	}

	render() {
		let def = this.state.defObj;
		let hiddenDescr = this.state.defDescrHidden;
		let refLocs = this.state.refLocations;
		let defInfoUrl = this.state.defObj ? urlToDefInfo(this.state.defObj, this.state.rev) : "";
		let defBlobUrl = def ? urlToDef(def, this.state.rev) : "";
		let refsSorting = this.props.location.query.refs || "top";

		if (refLocs && refLocs.Error) {
			return (
				<Header
					title={`${httpStatusCode(refLocs.Error)}`}
					subtitle={`References are not available.`} />
			);
		}
		return (
<<<<<<< HEAD
			<FlexContainer styleName="bg-cool-pale-gray-2 flex-grow">
				<div styleName="container-fixed" className={base.mv3}>
					{/* NOTE: This should (roughly) be kept in sync with page titles in app/internal/ui. */}
					<Helmet title={defTitleOK(def) ? `${defTitle(def)} · ${trimRepo(this.state.repo)}` : trimRepo(this.state.repo)} />
					{def &&
						<div className={`${base.mv4} ${base.ph4}`}>
							<Heading level="5" styleName="break-word" className={base.mv2}>
								<Link title="View definition in code" to={defURL} styleName="link-subtle">
									<code styleName="normal">{qualifiedNameAndType(def, {unqualifiedNameClass: styles.def})}</code>
								</Link>
							</Heading>

							{def.DocHTML &&
								<div className={base.mb3}>
									{this.state.showTranslatedString &&
										<div className={base.mt1}>
											<LanguageIcon styleName="icon" />
											<div styleName="description" dangerouslySetInnerHTML={{__html: this.state.translations[this.state.currentLang]}}></div>
										</div>
									}
									{this.state.showTranslatedString && <hr/>}
									<div dangerouslySetInnerHTML={hiddenDescr && {__html: this.splitHTMLDescr(def.DocHTML.__html, DESCRIPTION_CHAR_CUTOFF)} || def.DocHTML}></div>
									{hiddenDescr &&
										<a href="#" onClick={this._onViewMore} styleName="f7">View More...</a>
									}
									{!hiddenDescr && this.shouldHideDescr(def, DESCRIPTION_CHAR_CUTOFF) &&
										<a href="#" onClick={this._onViewLess} styleName="f7">Collapse</a>
									}
								</div>
							}

							{/* TODO DocHTML will not be set if the this def was loaded via the
								serveDefs endpoint instead of the serveDef endpoint. In this case
								we'll fallback to displaying plain text. We should be able to
								sanitize/render DocHTML on the front-end to make this consistent.
							*/}

							{!def.DocHTML && def.Docs && def.Docs.length &&
								<div className={base.mb3}>
									<div styleName="description">{hiddenDescr && this.splitPlainDescr(def.Docs[0].Data, DESCRIPTION_CHAR_CUTOFF) || def.Docs[0].Data}</div>
									{hiddenDescr &&
										<a href="#" onClick={this._onViewMore} styleName="f7">View More...</a>
									}
									{!hiddenDescr && this.shouldHideDescr(def, DESCRIPTION_CHAR_CUTOFF) &&
										<a href="#" onClick={this._onViewLess} styleName="f7">Collapse</a>

									}
								</div>
							}

							<div styleName="f7 cool-mid-gray">
								{def && def.Repo && <Link to={urlToRepo(def.Repo)} styleName="link-subtle">{def.Repo}</Link>}
								&nbsp; &middot; &nbsp;
								<Link title="View definition in code" to={defURL} styleName="link-subtle">View definition</Link>
								&nbsp; &middot; &nbsp;
								<Dropdown
									className={base.mt0}
									styleName="link-subtle"
									title="Translate"
									initialValue={this.state.currentLang}
									disabled={this.state.repoObj ? this.state.repoObj.Private : false}
									onMenuClick={(val) => this._onTranslateDefInfo(val)}
									onItemClick={(val) => this._onTranslateDefInfo(val)}
									items={[
										{name: "English", value: "en"},
										{name: "简体中文", value: "zh-CN"},
										{name: "繁體中文", value: "zh-TW"},
										{name: "日本語", value: "ja"},
										{name: "Français", value: "fr"},
										{name: "Español", value: "es"},
										{name: "Русский", value: "ru"},
										{name: "Italiano", value: "it"},
									]} />
							</div>

							<hr className={base.mv4} styleName="b--cool-pale-gray" />

							<div className={base.mb5}>
								<ExamplesContainer
									repo={this.props.repo}
									rev={this.props.rev}
									commitID={this.props.commitID}
									def={this.props.def}
									defObj={this.props.defObj} />
							</div>
							<div>
								{/* TODO(sqs): to be implemented */}
								<RepoRefsContainer
									repo={this.props.repo}
									rev={this.props.rev}
									commitID={this.props.commitID}
									def={this.props.def}
									defObj={this.props.defObj} />
							</div>
						</div>
					}

				</div>
			</FlexContainer>
=======
			<div styleName="bg">
			<Panel id="DefInfoContainer" hoverLevel="low" styleName="container" className={`${base.mb4} ${base.pb4}`}>
			{/* NOTE: This should (roughly) be kept in sync with page titles in app/internal/ui. */}
				<Helmet title={defTitleOK(def) ? `${defTitle(def)} · ${trimRepo(this.state.repo)}` : trimRepo(this.state.repo)} />
				{def &&
					<h1 styleName="def-header">
						<Link title="View definition in code" to={defBlobUrl} className={`${colors["mid-gray"]}`}>
							<code styleName="def-title">{qualifiedNameAndType(def, {unqualifiedNameClass: styles.def})}</code>
						</Link>
					</h1>
				}
				<div>
					<div styleName="link-and-authors">
						{def &&
							<div styleName="blob-link">
								Defined in <Link title="View definition in code" to={defBlobUrl}>{this.renderDefBreadcrumb(def)}</Link>
							</div>
						}
					</div>
					{def && def.DocHTML &&
						<div styleName="description-wrapper">
							<Dropdown
								styleName="translation-dropdown"
								className={base.mt0}
								icon={<GlobeIcon styleName="icon" />}
								title="Translate"
								initialValue={this.state.currentLang}
								disabled={this.state.repoObj ? this.state.repoObj.Private : false}
								onMenuClick={(val) => this._onTranslateDefInfo(val)}
								onItemClick={(val) => this._onTranslateDefInfo(val)}
								items={[
									{name: "English", value: "en"},
									{name: "简体中文", value: "zh-CN"},
									{name: "繁體中文", value: "zh-TW"},
									{name: "日本語", value: "ja"},
									{name: "Français", value: "fr"},
									{name: "Español", value: "es"},
									{name: "Русский", value: "ru"},
									{name: "Italiano", value: "it"},
								]} />

							{this.state.showTranslatedString &&
								<div className={base.mt1}>
									<LanguageIcon styleName="icon" />
									<div styleName="description" dangerouslySetInnerHTML={{__html: this.state.translations[this.state.currentLang]}}></div>
								</div>
							}
							{this.state.showTranslatedString &&
								<hr/>
							}
							<div styleName="description"
								dangerouslySetInnerHTML={hiddenDescr && {__html: this.splitHTMLDescr(def.DocHTML.__html, DESCRIPTION_CHAR_CUTOFF)} || def.DocHTML}></div>
							{hiddenDescr &&
								<div styleName="description-expander" onClick={this._onViewMore}>View More...</div>
							}
							{!hiddenDescr && this.shouldHideDescr(def, DESCRIPTION_CHAR_CUTOFF) &&
								<div styleName="description-expander" onClick={this._onViewLess}>Collapse</div>
							}
					</div>
					}
					{/* TODO DocHTML will not be set if the this def was loaded via the
						serveDefs endpoint instead of the serveDef endpoint. In this case
						we'll fallback to displaying plain text. We should be able to
						sanitize/render DocHTML on the front-end to make this consistent.
					*/}

				{def && !def.DocHTML && def.Docs && def.Docs.length &&
							<div styleName="description-wrapper">
								<div styleName="description">{hiddenDescr && this.splitPlainDescr(def.Docs[0].Data, DESCRIPTION_CHAR_CUTOFF) || def.Docs[0].Data}</div>
								{hiddenDescr &&
									<div styleName="description-expander" onClick={this._onViewMore}>View More...</div>
								}
								{!hiddenDescr && this.shouldHideDescr(def, DESCRIPTION_CHAR_CUTOFF) &&
									<div styleName="description-expander" onClick={this._onViewLess}>Collapse</div>
								}
							</div>
						}
					{def && !def.Error &&
						<div styleName="section">
							<div styleName="section-label"> Definition</div>
							<DefContainer {...this.props} />
						</div>
					}
					{def && !def.Error &&
						<div styleName="refs-container">
								<div styleName="ref-tabs">
										<Link to={{pathname: defInfoUrl, query: {...this.props.location.query, refs: "top"}}}>
											<TabItem active={refsSorting === "top"}>Top</TabItem>
										</Link>
										<Link to={{pathname: defInfoUrl, query: {...this.props.location.query, refs: "local"}}}>
											<TabItem active={refsSorting === "local"}>Local</TabItem>
										</Link>
										<Link to={{pathname: defInfoUrl, query: {...this.props.location.query, refs: "all"}}}>
											<TabItem active={refsSorting === "all"}>All</TabItem>
										</Link>
								</div>
								{refsSorting === "top" &&
									<ExamplesContainer
										repo={this.props.repo}
										rev={this.props.rev}
										commitID={this.props.commitID}
										def={this.props.def}
										defObj={this.props.defObj} />
								}
								{refsSorting === "local" &&
									<RepoRefsContainer
										repo={this.props.repo}
										rev={this.props.rev}
										commitID={this.props.commitID}
										def={this.props.def}
										defObj={this.props.defObj}
										defRepos={[this.props.repo]} />
								}
								{refsSorting === "all" &&
									<RepoRefsContainer
										repo={this.props.repo}
										rev={this.props.rev}
										commitID={this.props.commitID}
										def={this.props.def}
										defObj={this.props.defObj} />
								}
						</div>
					}
				</div>
			</Panel>
			</div>
>>>>>>> e456ef02
		);
	}
}

export default CSSModules(DefInfo, styles, {allowMultiple: true});<|MERGE_RESOLUTION|>--- conflicted
+++ resolved
@@ -13,38 +13,18 @@
 import Container from "sourcegraph/Container";
 import Dispatcher from "sourcegraph/Dispatcher";
 import DefStore from "sourcegraph/def/DefStore";
-import DefContainer from "sourcegraph/def/DefContainer";
 import RepoRefsContainer from "sourcegraph/def/RepoRefsContainer";
 import ExamplesContainer from "sourcegraph/def/ExamplesContainer";
 import * as DefActions from "sourcegraph/def/DefActions";
-<<<<<<< HEAD
 import {urlToDef} from "sourcegraph/def/routes";
 import {qualifiedNameAndType, defTitle, defTitleOK} from "sourcegraph/def/Formatter";
-=======
-import {urlToDef, urlToDefInfo} from "sourcegraph/def/routes";
-import CSSModules from "react-css-modules";
-import styles from "./styles/DefInfo.css";
-import base from "sourcegraph/components/styles/_base.css";
-import colors from "sourcegraph/components/styles/_colors.css";
-import {qualifiedNameAndType} from "sourcegraph/def/Formatter";
-import Header from "sourcegraph/components/Header";
->>>>>>> e456ef02
 import httpStatusCode from "sourcegraph/util/httpStatusCode";
 import stripDomain from "sourcegraph/util/stripDomain";
 import breadcrumb from "sourcegraph/util/breadcrumb";
 import {trimRepo} from "sourcegraph/repo";
-<<<<<<< HEAD
 import {urlToRepo} from "sourcegraph/repo/routes";
 import {LanguageIcon} from "sourcegraph/components/Icons";
 import {Dropdown, Header, Heading, FlexContainer} from "sourcegraph/components";
-=======
-import {defTitle, defTitleOK} from "sourcegraph/def/Formatter";
-import "whatwg-fetch";
-import {GlobeIcon, LanguageIcon} from "sourcegraph/components/Icons";
-import {Dropdown, TabItem, Panel} from "sourcegraph/components";
-import stripDomain from "sourcegraph/util/stripDomain";
-import breadcrumb from "sourcegraph/util/breadcrumb";
->>>>>>> e456ef02
 
 
 // Number of characters of the Docstring to show before showing the "collapse" options.
@@ -216,9 +196,7 @@
 		let def = this.state.defObj;
 		let hiddenDescr = this.state.defDescrHidden;
 		let refLocs = this.state.refLocations;
-		let defInfoUrl = this.state.defObj ? urlToDefInfo(this.state.defObj, this.state.rev) : "";
 		let defBlobUrl = def ? urlToDef(def, this.state.rev) : "";
-		let refsSorting = this.props.location.query.refs || "top";
 
 		if (refLocs && refLocs.Error) {
 			return (
@@ -228,7 +206,6 @@
 			);
 		}
 		return (
-<<<<<<< HEAD
 			<FlexContainer styleName="bg-cool-pale-gray-2 flex-grow">
 				<div styleName="container-fixed" className={base.mv3}>
 					{/* NOTE: This should (roughly) be kept in sync with page titles in app/internal/ui. */}
@@ -236,7 +213,7 @@
 					{def &&
 						<div className={`${base.mv4} ${base.ph4}`}>
 							<Heading level="5" styleName="break-word" className={base.mv2}>
-								<Link title="View definition in code" to={defURL} styleName="link-subtle">
+								<Link title="View definition in code" to={defBlobUrl} styleName="link-subtle">
 									<code styleName="normal">{qualifiedNameAndType(def, {unqualifiedNameClass: styles.def})}</code>
 								</Link>
 							</Heading>
@@ -282,7 +259,7 @@
 							<div styleName="f7 cool-mid-gray">
 								{def && def.Repo && <Link to={urlToRepo(def.Repo)} styleName="link-subtle">{def.Repo}</Link>}
 								&nbsp; &middot; &nbsp;
-								<Link title="View definition in code" to={defURL} styleName="link-subtle">View definition</Link>
+								<Link title="View definition in code" to={defBlobUrl} styleName="link-subtle">View definition</Link>
 								&nbsp; &middot; &nbsp;
 								<Dropdown
 									className={base.mt0}
@@ -328,134 +305,6 @@
 
 				</div>
 			</FlexContainer>
-=======
-			<div styleName="bg">
-			<Panel id="DefInfoContainer" hoverLevel="low" styleName="container" className={`${base.mb4} ${base.pb4}`}>
-			{/* NOTE: This should (roughly) be kept in sync with page titles in app/internal/ui. */}
-				<Helmet title={defTitleOK(def) ? `${defTitle(def)} · ${trimRepo(this.state.repo)}` : trimRepo(this.state.repo)} />
-				{def &&
-					<h1 styleName="def-header">
-						<Link title="View definition in code" to={defBlobUrl} className={`${colors["mid-gray"]}`}>
-							<code styleName="def-title">{qualifiedNameAndType(def, {unqualifiedNameClass: styles.def})}</code>
-						</Link>
-					</h1>
-				}
-				<div>
-					<div styleName="link-and-authors">
-						{def &&
-							<div styleName="blob-link">
-								Defined in <Link title="View definition in code" to={defBlobUrl}>{this.renderDefBreadcrumb(def)}</Link>
-							</div>
-						}
-					</div>
-					{def && def.DocHTML &&
-						<div styleName="description-wrapper">
-							<Dropdown
-								styleName="translation-dropdown"
-								className={base.mt0}
-								icon={<GlobeIcon styleName="icon" />}
-								title="Translate"
-								initialValue={this.state.currentLang}
-								disabled={this.state.repoObj ? this.state.repoObj.Private : false}
-								onMenuClick={(val) => this._onTranslateDefInfo(val)}
-								onItemClick={(val) => this._onTranslateDefInfo(val)}
-								items={[
-									{name: "English", value: "en"},
-									{name: "简体中文", value: "zh-CN"},
-									{name: "繁體中文", value: "zh-TW"},
-									{name: "日本語", value: "ja"},
-									{name: "Français", value: "fr"},
-									{name: "Español", value: "es"},
-									{name: "Русский", value: "ru"},
-									{name: "Italiano", value: "it"},
-								]} />
-
-							{this.state.showTranslatedString &&
-								<div className={base.mt1}>
-									<LanguageIcon styleName="icon" />
-									<div styleName="description" dangerouslySetInnerHTML={{__html: this.state.translations[this.state.currentLang]}}></div>
-								</div>
-							}
-							{this.state.showTranslatedString &&
-								<hr/>
-							}
-							<div styleName="description"
-								dangerouslySetInnerHTML={hiddenDescr && {__html: this.splitHTMLDescr(def.DocHTML.__html, DESCRIPTION_CHAR_CUTOFF)} || def.DocHTML}></div>
-							{hiddenDescr &&
-								<div styleName="description-expander" onClick={this._onViewMore}>View More...</div>
-							}
-							{!hiddenDescr && this.shouldHideDescr(def, DESCRIPTION_CHAR_CUTOFF) &&
-								<div styleName="description-expander" onClick={this._onViewLess}>Collapse</div>
-							}
-					</div>
-					}
-					{/* TODO DocHTML will not be set if the this def was loaded via the
-						serveDefs endpoint instead of the serveDef endpoint. In this case
-						we'll fallback to displaying plain text. We should be able to
-						sanitize/render DocHTML on the front-end to make this consistent.
-					*/}
-
-				{def && !def.DocHTML && def.Docs && def.Docs.length &&
-							<div styleName="description-wrapper">
-								<div styleName="description">{hiddenDescr && this.splitPlainDescr(def.Docs[0].Data, DESCRIPTION_CHAR_CUTOFF) || def.Docs[0].Data}</div>
-								{hiddenDescr &&
-									<div styleName="description-expander" onClick={this._onViewMore}>View More...</div>
-								}
-								{!hiddenDescr && this.shouldHideDescr(def, DESCRIPTION_CHAR_CUTOFF) &&
-									<div styleName="description-expander" onClick={this._onViewLess}>Collapse</div>
-								}
-							</div>
-						}
-					{def && !def.Error &&
-						<div styleName="section">
-							<div styleName="section-label"> Definition</div>
-							<DefContainer {...this.props} />
-						</div>
-					}
-					{def && !def.Error &&
-						<div styleName="refs-container">
-								<div styleName="ref-tabs">
-										<Link to={{pathname: defInfoUrl, query: {...this.props.location.query, refs: "top"}}}>
-											<TabItem active={refsSorting === "top"}>Top</TabItem>
-										</Link>
-										<Link to={{pathname: defInfoUrl, query: {...this.props.location.query, refs: "local"}}}>
-											<TabItem active={refsSorting === "local"}>Local</TabItem>
-										</Link>
-										<Link to={{pathname: defInfoUrl, query: {...this.props.location.query, refs: "all"}}}>
-											<TabItem active={refsSorting === "all"}>All</TabItem>
-										</Link>
-								</div>
-								{refsSorting === "top" &&
-									<ExamplesContainer
-										repo={this.props.repo}
-										rev={this.props.rev}
-										commitID={this.props.commitID}
-										def={this.props.def}
-										defObj={this.props.defObj} />
-								}
-								{refsSorting === "local" &&
-									<RepoRefsContainer
-										repo={this.props.repo}
-										rev={this.props.rev}
-										commitID={this.props.commitID}
-										def={this.props.def}
-										defObj={this.props.defObj}
-										defRepos={[this.props.repo]} />
-								}
-								{refsSorting === "all" &&
-									<RepoRefsContainer
-										repo={this.props.repo}
-										rev={this.props.rev}
-										commitID={this.props.commitID}
-										def={this.props.def}
-										defObj={this.props.defObj} />
-								}
-						</div>
-					}
-				</div>
-			</Panel>
-			</div>
->>>>>>> e456ef02
 		);
 	}
 }
