--- conflicted
+++ resolved
@@ -7,12 +7,8 @@
       codeintel:
         informational: true
         paths:
-<<<<<<< HEAD
           - cmd/precise-code-intel-.*
-=======
-          - cmd/precise-code-intel-*
           - cmd/symbols
->>>>>>> 78c0e966
           - internal/codeintel
           - enterprise/internal/codeintel
       typescript:
